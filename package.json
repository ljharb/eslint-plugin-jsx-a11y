{
  "name": "eslint-plugin-jsx-a11y",
  "version": "6.2.1",
  "description": "Static AST checker for accessibility rules on JSX elements.",
  "keywords": [
    "eslint",
    "eslintplugin",
    "eslint-plugin",
    "a11y",
    "accessibility",
    "jsx"
  ],
  "author": "Ethan Cohen",
  "repository": {
    "type": "git",
    "url": "https://github.com/evcohen/eslint-plugin-jsx-a11y"
  },
  "main": "lib/index.js",
  "scripts": {
    "build": "rimraf lib && babel src --out-dir lib --copy-files",
    "coveralls": "cat ./reports/lcov.info | coveralls",
    "create": "node ./scripts/create-rule",
    "flow": "if [ ! -e ./.flowconfig ]; then echo \"Could not find .flowconfig\"; else flow; test $? -eq 0 -o $? -eq 2; fi",
    "lint:fix": "npm run lint -- --fix",
    "lint": "eslint  --config .eslintrc src __tests__ __mocks__ scripts",
    "prepublish": "safe-publish-latest && not-in-publish || (npm run lint && npm run flow && npm run jest && npm run build)",
    "pretest": "npm run lint:fix && npm run flow",
    "test": "npm run jest",
    "test:ci": "npm run jest -- --ci --runInBand",
    "jest": "jest --coverage __tests__/**/*"
  },
  "devDependencies": {
    "babel-cli": "^6.26.0",
    "babel-core": "^6.26.3",
    "babel-eslint": "^8.2.5",
    "babel-jest": "^21.2.0",
    "babel-plugin-transform-es2015-template-literals": "^6.22.0",
    "babel-plugin-transform-flow-strip-types": "^6.22.0",
    "babel-plugin-transform-object-rest-spread": "^6.26.0",
    "babel-polyfill": "^6.26.0",
    "babel-preset-es2015": "^6.24.1",
    "coveralls": "^3.0.1",
    "eslint": "^5.15.2",
    "eslint-config-airbnb-base": "^13.0.0",
    "eslint-plugin-flowtype": "^3.5.0",
    "eslint-plugin-import": "^2.13.0",
    "estraverse": "^4.2.0",
<<<<<<< HEAD
    "expect": "^24.3.1",
    "flow-bin": "^0.88.0",
=======
    "expect": "^21.2.1",
    "flow-bin": "^0.99.0",
>>>>>>> ac0bae6c
    "in-publish": "^2.0.0",
    "jest": "^21.2.1",
    "jscodeshift": "^0.6.0",
    "minimist": "^1.2.0",
    "object.assign": "^4.1.0",
    "rimraf": "^2.6.2",
    "safe-publish-latest": "^1.1.1",
    "to-ast": "^1.0.0"
  },
  "engines": {
    "node": ">=4.0"
  },
  "license": "MIT",
  "dependencies": {
    "aria-query": "^3.0.0",
    "array-includes": "^3.0.3",
    "ast-types-flow": "^0.0.7",
    "axobject-query": "^2.0.2",
    "damerau-levenshtein": "^1.0.4",
    "emoji-regex": "^7.0.2",
    "has": "^1.0.3",
    "jsx-ast-utils": "^2.0.1"
  },
  "peerDependencies": {
    "eslint": "^3 || ^4 || ^5"
  },
  "jest": {
    "coverageReporters": [
      "lcov",
      "html"
    ],
    "coverageDirectory": "reports",
    "roots": [
      "__tests__"
    ],
    "testPathIgnorePatterns": [
      "__tests__/__util__/"
    ],
    "testEnvironment": "node"
  },
  "greenkeeper": {
    "ignore": [
      "jest",
      "babel-jest"
    ]
  }
}<|MERGE_RESOLUTION|>--- conflicted
+++ resolved
@@ -45,13 +45,8 @@
     "eslint-plugin-flowtype": "^3.5.0",
     "eslint-plugin-import": "^2.13.0",
     "estraverse": "^4.2.0",
-<<<<<<< HEAD
     "expect": "^24.3.1",
-    "flow-bin": "^0.88.0",
-=======
-    "expect": "^21.2.1",
     "flow-bin": "^0.99.0",
->>>>>>> ac0bae6c
     "in-publish": "^2.0.0",
     "jest": "^21.2.1",
     "jscodeshift": "^0.6.0",
