--- conflicted
+++ resolved
@@ -48,12 +48,8 @@
     "jest": "^20.0.4",
     "jscodeshift": "^0.3.30",
     "minimist": "^1.2.0",
-<<<<<<< HEAD
     "object.assign": "^4.0.4",
-    "rimraf": "^2.5.2",
-=======
     "rimraf": "^2.6.1",
->>>>>>> 6076fe5f
     "to-ast": "^1.0.0"
   },
   "engines": {
